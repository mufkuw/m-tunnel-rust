use anyhow::{anyhow, Context, Result};
use dotenvy::dotenv;
use log::{error, info, warn};
use std::{
    env, fs,
    path::PathBuf,
    process::{Command, Stdio},
    sync::{Arc, Mutex},
    time::Duration,
};
use tokio::io::{AsyncBufReadExt, BufReader};
use tokio::process::Command as TokioCommand;
use tokio::{signal, time};

#[derive(Debug, Clone, PartialEq, Eq)]
enum TunnelDirection {
    Receive, // local → remote
    Send,    // remote → local
}

#[derive(Debug, Clone)]
struct Tunnel {
    direction: TunnelDirection,
    from_host: String,
    from_port: u16,
    to_host: String,
    to_port: u16,
}

fn parse_config(path: &PathBuf) -> Result<Vec<Tunnel>> {
    let content = fs::read_to_string(path)?;
    let mut tunnels = Vec::new();

    for (i, line) in content.lines().enumerate() {
        let line = line.trim();
        if line.is_empty() || line.starts_with('#') {
            continue;
        }

        let (direction, rest) = if let Some(r) = line.strip_prefix("send -- ") {
            (TunnelDirection::Send, r)
        } else if let Some(r) = line.strip_prefix("receive -- ") {
            (TunnelDirection::Receive, r)
        } else {
            return Err(anyhow!(
                "Line {}: must start with 'send --' or 'receive --'",
                i + 1
            ));
        };

        let parts: Vec<_> = match direction {
            TunnelDirection::Receive => rest.split(" from ").collect(),
            TunnelDirection::Send => rest.split(" to ").collect(),
        };

        if parts.len() != 2 {
            return Err(anyhow!(
                "Line {}: invalid format. Expected '{}' keyword for {:?}",
                i + 1,
                if direction == TunnelDirection::Receive {
                    "from"
                } else {
                    "to"
                },
                direction
            ));
        }

        let (from_host, from_port, to_host, to_port) = match direction {
            TunnelDirection::Send => {
                let (from_host, from_port) = parse_host_port(parts[0].trim())?;
                let (to_host, to_port) = parse_host_port(parts[1].trim())?;
                (from_host, from_port, to_host, to_port)
            }
            TunnelDirection::Receive => {
                let (to_host, to_port) = parse_host_port(parts[0].trim())?;
                let (from_host, from_port) = parse_host_port(parts[1].trim())?;
                (from_host, from_port, to_host, to_port)
            }
        };

        tunnels.push(Tunnel {
            direction,
            from_host,
            from_port,
            to_host,
            to_port,
        });
    }

    Ok(tunnels)
}

fn parse_host_port(s: &str) -> Result<(String, u16)> {
    let mut parts = s.split(':');
    let host = parts
        .next()
        .ok_or_else(|| anyhow!("Missing host"))?
        .to_string();
    let port = parts
        .next()
        .ok_or_else(|| anyhow!("Missing port"))?
        .parse::<u16>()
        .context("Invalid port")?;
    Ok((host, port))
}

<<<<<<< HEAD
=======
// Added ssh_port parameter here
>>>>>>> 2e6dc9a2
fn build_ssh_command(
    tunnel: &Tunnel,
    ssh_user: &str,
    ssh_host: &str,
<<<<<<< HEAD
    ssh_key: &str,
    ssh_port: u16,
=======
    ssh_port: &str,
    ssh_key: &str,
>>>>>>> 2e6dc9a2
) -> Command {
    let mut cmd = Command::new("ssh");
    cmd.arg("-i").arg(ssh_key);
    cmd.arg("-p").arg(ssh_port.to_string());
    cmd.arg("-vv");
    cmd.arg("-o").arg("StrictHostKeyChecking=no");
    cmd.arg("-o").arg("ExitOnForwardFailure=yes");
    cmd.arg("-N");

<<<<<<< HEAD
    let spec = format!(
        "{}:{}:{}",
        tunnel.from_host,
        tunnel.from_port,
        format!("{}:{}", tunnel.to_host, tunnel.to_port)
    );
=======
    // Add the port option
    cmd.arg("-p").arg(ssh_port);
>>>>>>> 2e6dc9a2

    match tunnel.direction {
        TunnelDirection::Receive => {
            cmd.arg("-L").arg(spec);
        }
        TunnelDirection::Send => {
            cmd.arg("-R").arg(spec);
        }
    }

    cmd.arg(format!("{}@{}", ssh_user, ssh_host));
    cmd.stdout(Stdio::null());
    cmd.stderr(Stdio::piped());
    cmd
}

<<<<<<< HEAD
=======
// Updated signature to include ssh_port
>>>>>>> 2e6dc9a2
async fn manage_tunnel(
    tunnel: Tunnel,
    ssh_user: String,
    ssh_host: String,
<<<<<<< HEAD
    ssh_key: String,
    ssh_port: u16,
=======
    ssh_port: String,
    ssh_key: String,
>>>>>>> 2e6dc9a2
) {
    let mut delay = Duration::from_secs(1);

    loop {
<<<<<<< HEAD
        let command = build_ssh_command(&tunnel, &ssh_user, &ssh_host, &ssh_key, ssh_port);
=======
        let command = build_ssh_command(&tunnel, &ssh_user, &ssh_host, &ssh_port, &ssh_key);

        // Convert std::process::Command to tokio::process::Command
>>>>>>> 2e6dc9a2
        let mut command = TokioCommand::from(command);
        command.stdout(Stdio::null());
        command.stderr(Stdio::piped());

        info!(
            "Starting tunnel: {:?} {}:{} → {}:{}",
            tunnel.direction, tunnel.from_host, tunnel.from_port, tunnel.to_host, tunnel.to_port
        );

        match command.spawn() {
            Ok(mut child) => {
                let stderr = child.stderr.take().expect("No stderr pipe");
                let reader = BufReader::new(stderr);
                let mut lines = reader.lines();

                let logging_task = tokio::spawn(async move {
                    while let Ok(Some(line)) = lines.next_line().await {
                        info!("[ssh ] {}", line);
                    }
                });

                match child.wait().await {
                    Ok(status) => {
                        warn!("Tunnel process exited with: {}", status);
                    }
                    Err(e) => {
                        error!("Failed to wait on tunnel process: {:?}", e);
                    }
                }

                let _ = logging_task.await;
            }
            Err(e) => {
                error!("Failed to spawn ssh tunnel: {:?}", e);
            }
        }

        warn!("Restarting tunnel in {}s...", delay.as_secs());
        time::sleep(delay).await;
        delay = std::cmp::min(delay * 2, Duration::from_secs(60));
    }
}

#[tokio::main]
async fn main() -> Result<()> {
    dotenv().context("Failed to load .env")?;
    env_logger::init();

    let ssh_host = env::var("SSH_HOST")?;
    let ssh_user = env::var("SSH_USER")?;
    let ssh_port = env::var("SSH_PORT")?; // <-- load SSH_PORT here
    let ssh_key_raw = env::var("SSH_PRIVATE_KEY")?;

<<<<<<< HEAD
    let ssh_port = env::var("SSH_PORT")
        .unwrap_or_else(|_| "22".to_string())
        .parse::<u16>()
        .context("Invalid SSH_PORT")?;

=======
>>>>>>> 2e6dc9a2
    let ssh_key_path = PathBuf::from(&ssh_key_raw);

    let ssh_key = if ssh_key_path.is_absolute() {
        ssh_key_path
    } else {
        let abs_path = env::current_dir()
            .context("Failed to get current directory")?
            .join(&ssh_key_path);

        if !abs_path.exists() {
            return Err(anyhow!(
                "SSH key file not found: {}",
                abs_path.to_string_lossy()
            ));
        }

        abs_path
            .canonicalize()
            .context("Failed to canonicalize SSH key path")?
    };

    let config_path = PathBuf::from("m-tunnel.conf");

    if !config_path.exists() {
        return Err(anyhow!(
            "Missing m-tunnel.conf. Create it in the root directory."
        ));
    }

    let tunnels = parse_config(&config_path)?;

    let shutdown_notify = Arc::new(Mutex::new(false));

    {
        let notify = shutdown_notify.clone();
        tokio::spawn(async move {
            signal::ctrl_c().await.unwrap();
            *notify.lock().unwrap() = true;
            info!("Shutdown requested");
        });
    }

    let mut handles = vec![];

    for tunnel in tunnels {
        let ssh_user = ssh_user.clone();
        let ssh_host = ssh_host.clone();
        let ssh_port = ssh_port.clone(); // clone ssh_port
        let ssh_key = ssh_key.to_string_lossy().to_string();
        let ssh_port = ssh_port;

        handles.push(tokio::spawn(manage_tunnel(
<<<<<<< HEAD
            tunnel, ssh_user, ssh_host, ssh_key, ssh_port,
=======
            tunnel, ssh_user, ssh_host, ssh_port, ssh_key,
>>>>>>> 2e6dc9a2
        )));
    }

    while !*shutdown_notify.lock().unwrap() {
        time::sleep(Duration::from_secs(1)).await;
    }

    info!("Exiting...");
    Ok(())
}<|MERGE_RESOLUTION|>--- conflicted
+++ resolved
@@ -105,21 +105,13 @@
     Ok((host, port))
 }
 
-<<<<<<< HEAD
-=======
 // Added ssh_port parameter here
->>>>>>> 2e6dc9a2
 fn build_ssh_command(
     tunnel: &Tunnel,
     ssh_user: &str,
     ssh_host: &str,
-<<<<<<< HEAD
-    ssh_key: &str,
-    ssh_port: u16,
-=======
     ssh_port: &str,
     ssh_key: &str,
->>>>>>> 2e6dc9a2
 ) -> Command {
     let mut cmd = Command::new("ssh");
     cmd.arg("-i").arg(ssh_key);
@@ -129,20 +121,18 @@
     cmd.arg("-o").arg("ExitOnForwardFailure=yes");
     cmd.arg("-N");
 
-<<<<<<< HEAD
-    let spec = format!(
-        "{}:{}:{}",
-        tunnel.from_host,
-        tunnel.from_port,
-        format!("{}:{}", tunnel.to_host, tunnel.to_port)
-    );
-=======
     // Add the port option
     cmd.arg("-p").arg(ssh_port);
->>>>>>> 2e6dc9a2
 
     match tunnel.direction {
         TunnelDirection::Receive => {
+            // local port forward
+            let spec = format!(
+                "{}:{}:{}",
+                tunnel.from_host,
+                tunnel.from_port,
+                format!("{}:{}", tunnel.to_host, tunnel.to_port)
+            );
             cmd.arg("-L").arg(spec);
         }
         TunnelDirection::Send => {
@@ -156,32 +146,20 @@
     cmd
 }
 
-<<<<<<< HEAD
-=======
 // Updated signature to include ssh_port
->>>>>>> 2e6dc9a2
 async fn manage_tunnel(
     tunnel: Tunnel,
     ssh_user: String,
     ssh_host: String,
-<<<<<<< HEAD
-    ssh_key: String,
-    ssh_port: u16,
-=======
     ssh_port: String,
     ssh_key: String,
->>>>>>> 2e6dc9a2
 ) {
     let mut delay = Duration::from_secs(1);
 
     loop {
-<<<<<<< HEAD
-        let command = build_ssh_command(&tunnel, &ssh_user, &ssh_host, &ssh_key, ssh_port);
-=======
         let command = build_ssh_command(&tunnel, &ssh_user, &ssh_host, &ssh_port, &ssh_key);
 
         // Convert std::process::Command to tokio::process::Command
->>>>>>> 2e6dc9a2
         let mut command = TokioCommand::from(command);
         command.stdout(Stdio::null());
         command.stderr(Stdio::piped());
@@ -235,14 +213,6 @@
     let ssh_port = env::var("SSH_PORT")?; // <-- load SSH_PORT here
     let ssh_key_raw = env::var("SSH_PRIVATE_KEY")?;
 
-<<<<<<< HEAD
-    let ssh_port = env::var("SSH_PORT")
-        .unwrap_or_else(|_| "22".to_string())
-        .parse::<u16>()
-        .context("Invalid SSH_PORT")?;
-
-=======
->>>>>>> 2e6dc9a2
     let ssh_key_path = PathBuf::from(&ssh_key_raw);
 
     let ssh_key = if ssh_key_path.is_absolute() {
@@ -295,11 +265,7 @@
         let ssh_port = ssh_port;
 
         handles.push(tokio::spawn(manage_tunnel(
-<<<<<<< HEAD
-            tunnel, ssh_user, ssh_host, ssh_key, ssh_port,
-=======
             tunnel, ssh_user, ssh_host, ssh_port, ssh_key,
->>>>>>> 2e6dc9a2
         )));
     }
 
